--- conflicted
+++ resolved
@@ -20,11 +20,8 @@
     OneToOneRel,
 )
 from django.http import HttpRequest, HttpResponse
-<<<<<<< HEAD
 from ninja import PatchDict
 from ninja_extra import api_controller  # pyright: ignore[reportUnknownVariableType]
-=======
->>>>>>> a2f0e0e3
 from ninja_extra import (
     ControllerBase,
     http_delete,
@@ -52,13 +49,7 @@
     ErrorSchema,
 )
 from django_ninja_crudl.model_utils import get_pydantic_fields
-<<<<<<< HEAD
 from django_ninja_crudl.types import JSON, PathArgs, RequestDetails, TDjangoModel_co
-=======
-from django_ninja_crudl.patch_dict import PatchDict
-from django_ninja_crudl.permissions import BasePermission
-from django_ninja_crudl.types import PathArgs, RequestDetails
->>>>>>> a2f0e0e3
 from django_ninja_crudl.utils import add_function_arguments, validating_manager
 
 if TYPE_CHECKING:
@@ -86,7 +77,6 @@
 
         config = dct.get("config")
 
-<<<<<<< HEAD
         if not config or not isinstance(config, CrudlConfig):
             class_name = __name__
             config_module = f"{CrudlConfig.__module__}.{CrudlConfig.__qualname__}"
@@ -95,34 +85,6 @@
                 f"Class '{class_name}' must have a 'config' attribute, "
                 f" which must be an instance or subclass of {config_module}."
             )
-=======
-        model_class: type[Model] = meta.model_class
-
-
-        api_meta = getattr(model_class, "CrudlApiMeta", meta)
-        if api_meta is None:
-            msg = f"CrudlApiMeta is required for model '{name}' or in the model itself."
-            raise ValueError(msg)
-
-        if issubclass(api_meta, CrudlApiBaseMeta):
-            create_fields: ModelFields | None = api_meta.create_fields
-            update_fields: ModelFields | None = api_meta.update_fields
-            get_one_fields: ModelFields | None = api_meta.get_one_fields
-            list_fields: ModelFields | None = api_meta.list_fields
-            delete_allowed: bool = api_meta.delete_allowed
-        else:
-            msg = f"CrudlApiMeta class of '{name}' needs to inherit CrudlApiBaseMeta."
-            raise TypeError(msg)
-
-        pk_name = cls._get_pk_name(model_class)
-        pk_type = cls._get_pk_type(model_class)
-
-        if getattr(meta, "base_path", None) is None or not isinstance(
-            meta.base_path,
-            str,
-        ):
-            msg = f"base_path is required for model '{name}'"
->>>>>>> a2f0e0e3
             raise ValueError(msg)
 
         model_class = config.model
@@ -321,21 +283,12 @@
                     path=config.update_path,
                     operation_id=config.update_operation_id,
                     response={
-<<<<<<< HEAD
                         status.HTTP_200_OK: config.update_schema,  # pyright: ignore[reportPossiblyUnboundVariable]
                         status.HTTP_401_UNAUTHORIZED: Error401UnauthorizedSchema,
                         status.HTTP_403_FORBIDDEN: Error403ForbiddenSchema,
                         status.HTTP_404_NOT_FOUND: ErrorSchema,
                         status.HTTP_422_UNPROCESSABLE_ENTITY: Error422UnprocessableEntitySchema,
                         status.HTTP_503_SERVICE_UNAVAILABLE: Error503ServiceUnavailableSchema,
-=======
-                        status.HTTP_200_OK: UpdateSchema,  # pyright: ignore[reportPossiblyUnboundVariable]
-                        status.HTTP_401_UNAUTHORIZED: Unauthorized401Schema,
-                        status.HTTP_403_FORBIDDEN: Forbidden403Schema,
-                        status.HTTP_404_NOT_FOUND: ResourceNotFound404Schema,
-                        status.HTTP_422_UNPROCESSABLE_ENTITY: UnprocessableEntity422Schema,
-                        status.HTTP_503_SERVICE_UNAVAILABLE: ServiceUnavailable503Schema,
->>>>>>> a2f0e0e3
                     },
                     by_alias=True,
                 )
@@ -385,21 +338,12 @@
                     path=config.update_path,
                     operation_id=patch_operation_id,
                     response={
-<<<<<<< HEAD
                         status.HTTP_200_OK: config.update_schema,
                         status.HTTP_401_UNAUTHORIZED: Error401UnauthorizedSchema,
                         status.HTTP_403_FORBIDDEN: Error403ForbiddenSchema,
                         status.HTTP_404_NOT_FOUND: Error404NotFoundSchema,
                         status.HTTP_422_UNPROCESSABLE_ENTITY: Error422UnprocessableEntitySchema,
                         status.HTTP_503_SERVICE_UNAVAILABLE: Error503ServiceUnavailableSchema,
-=======
-                        status.HTTP_200_OK: PartialUpdateSchema,  # pyright: ignore[reportPossiblyUnboundVariable]
-                        status.HTTP_401_UNAUTHORIZED: Unauthorized401Schema,
-                        status.HTTP_403_FORBIDDEN: Forbidden403Schema,
-                        status.HTTP_404_NOT_FOUND: ResourceNotFound404Schema,
-                        status.HTTP_422_UNPROCESSABLE_ENTITY: UnprocessableEntity422Schema,
-                        status.HTTP_503_SERVICE_UNAVAILABLE: ServiceUnavailable503Schema,
->>>>>>> a2f0e0e3
                     },
                     by_alias=True,
                 )
